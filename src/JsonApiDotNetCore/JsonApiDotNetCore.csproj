--- conflicted
+++ resolved
@@ -23,7 +23,6 @@
     <PackageReference Include="Microsoft.Extensions.Logging" Version="$(MicrosoftLoggingVersion)" />
     <PackageReference Include="System.ValueTuple" Version="$(TuplesVersion)" />
   </ItemGroup>
-<<<<<<< HEAD
 
   <!-- XML documentation -->
   <PropertyGroup>
@@ -36,6 +35,4 @@
     <PackageReference Include="docfx.console" Version="2.33.0" />
   </ItemGroup>
 
-=======
->>>>>>> 7d7add29
 </Project>