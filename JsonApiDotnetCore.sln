--- conflicted
+++ resolved
@@ -1,9 +1,4 @@
-<<<<<<< HEAD
-﻿Microsoft Visual Studio Solution File, Format Version 12.00
-=======
-﻿
 Microsoft Visual Studio Solution File, Format Version 12.00
->>>>>>> 8b630c47
 # Visual Studio Version 16
 VisualStudioVersion = 16.0.28606.126
 MinimumVisualStudioVersion = 10.0.40219.1
